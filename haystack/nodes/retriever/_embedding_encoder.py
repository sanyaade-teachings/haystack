--- conflicted
+++ resolved
@@ -379,28 +379,6 @@
         )
 
 
-<<<<<<< HEAD
-class _ColbertEmbeddingEncoder(_BaseEmbeddingEncoder):
-    def __init__(self, retriever: "EmbeddingRetriever"):
-
-        self.progress_bar = retriever.progress_bar
-        self.batch_size = retriever.batch_size
-        self.colbert_config = ColBERTConfig.load_from_checkpoint(retriever.embedding_model)
-        self.colbert_config.configure(gpus=torch.cuda.device_count(), doc_maxlen=retriever.max_seq_len, nbits=2)
-        self.embedding_model = Checkpoint(retriever.embedding_model, colbert_config=self.colbert_config)
-        if retriever.use_gpu:
-            self.embedding_model.cuda()
-
-    def embed_queries(self, texts: List[str]) -> List[np.ndarray]:
-        return self.embedding_model.queryFromText(texts, bsize=self.batch_size)
-
-    def embed_documents(self, docs: List[Document]) -> List[np.ndarray]:
-        texts = [d.content for d in docs]
-        embs_, doclens_ = self.embedding_model.docFromText(
-            texts, bsize=self.batch_size, keep_dims="flatten", showprogress=True, to_cpu=True
-        )
-        return embs_, doclens_  # type: ignore
-=======
 class _OpenAIEmbeddingEncoder(_BaseEmbeddingEncoder):
     def __init__(self, retriever: "EmbeddingRetriever"):
         # pretrained embedding models coming from:
@@ -465,7 +443,6 @@
 
     def embed_documents(self, docs: List[Document]) -> np.ndarray:
         return self.embed_batch(self.doc_model_encoder_engine, [d.content for d in docs])
->>>>>>> df4d20d3
 
     def train(
         self,
@@ -475,7 +452,41 @@
         num_warmup_steps: int = None,
         batch_size: int = 16,
     ):
-<<<<<<< HEAD
+        raise NotImplementedError(f"Training is not implemented for {self.__class__}")
+
+    def save(self, save_dir: Union[Path, str]):
+        raise NotImplementedError(f"Saving is not implemented for {self.__class__}")
+
+
+class _ColbertEmbeddingEncoder(_BaseEmbeddingEncoder):
+    def __init__(self, retriever: "EmbeddingRetriever"):
+
+        self.progress_bar = retriever.progress_bar
+        self.batch_size = retriever.batch_size
+        self.colbert_config = ColBERTConfig.load_from_checkpoint(retriever.embedding_model)
+        self.colbert_config.configure(gpus=torch.cuda.device_count(), doc_maxlen=retriever.max_seq_len, nbits=2)
+        self.embedding_model = Checkpoint(retriever.embedding_model, colbert_config=self.colbert_config)
+        if retriever.use_gpu:
+            self.embedding_model.cuda()
+
+    def embed_queries(self, texts: List[str]) -> List[np.ndarray]:
+        return self.embedding_model.queryFromText(texts, bsize=self.batch_size)
+
+    def embed_documents(self, docs: List[Document]) -> List[np.ndarray]:
+        texts = [d.content for d in docs]
+        embs_, doclens_ = self.embedding_model.docFromText(
+            texts, bsize=self.batch_size, keep_dims="flatten", showprogress=True, to_cpu=True
+        )
+        return embs_, doclens_  # type: ignore
+
+    def train(
+        self,
+        training_data: List[Dict[str, Any]],
+        learning_rate: float = 2e-5,
+        n_epochs: int = 1,
+        num_warmup_steps: int = None,
+        batch_size: int = 16,
+    ):
         raise NotImplementedError(
             "You can't train this retriever. You can only use the `train` method with sentence-transformers EmbeddingRetrievers."
         )
@@ -484,12 +495,6 @@
         raise NotImplementedError(
             "You can't save your record as `save` only works for sentence-transformers EmbeddingRetrievers."
         )
-=======
-        raise NotImplementedError(f"Training is not implemented for {self.__class__}")
-
-    def save(self, save_dir: Union[Path, str]):
-        raise NotImplementedError(f"Saving is not implemented for {self.__class__}")
->>>>>>> df4d20d3
 
 
 _EMBEDDING_ENCODERS: Dict[str, Callable] = {
@@ -497,9 +502,6 @@
     "transformers": _DefaultEmbeddingEncoder,
     "sentence_transformers": _SentenceTransformersEmbeddingEncoder,
     "retribert": _RetribertEmbeddingEncoder,
-<<<<<<< HEAD
     "colbert": _ColbertEmbeddingEncoder,
-=======
     "openai": _OpenAIEmbeddingEncoder,
->>>>>>> df4d20d3
 }